--- conflicted
+++ resolved
@@ -135,15 +135,9 @@
 
     if args.logger == 'wandb':
         logger = WandbLogger(
-<<<<<<< HEAD
-            train_interval=1,
-            test_interval=1,
-            update_interval=1,
-=======
             train_interval=args.train_log_interval,
             test_interval=args.test_log_interval,
             update_interval=args.train_log_interval,
->>>>>>> cdf4554d
             project=args.project,
             name=log_name.replace(os.path.sep, '_'),
             save_interval=1,
@@ -202,23 +196,15 @@
     progress_bar = mmcv.ProgressBar(config['total_steps'])
     while current_steps < config['total_steps']:
         episode_cnt += 1
-        episode_reward, episode_step, is_win, mean_loss, mean_td_error = run_train_episode(
+        train_reward, train_step, train_is_win, train_loss, train_td_error = run_train_episode(
             env, qmix_agent, rpm, config)
         current_steps += train_step
         train_results = {
-<<<<<<< HEAD
-            'env_step': episode_step,
-            'rewards': episode_reward,
-            'win_rate': is_win,
-            'mean_loss': mean_loss,
-            'mean_td_error': mean_td_error,
-=======
             'env_step': train_step,
             'rewards': train_reward,
             'win_rate': train_is_win,
             'mean_loss': train_loss,
             'mean_td_error': train_td_error,
->>>>>>> cdf4554d
             'exploration': qmix_agent.exploration,
             'replay_buffer_size': rpm.size(),
             'target_update_count': qmix_agent.target_update_count,
